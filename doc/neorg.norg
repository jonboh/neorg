--- conflicted
+++ resolved
@@ -239,13 +239,8 @@
       print("Hello world!")
       @end
       $$
-<<<<<<< HEAD
-      This is no longer part of the definition because the `::` on the previous line marked its end.
-
-=======
       This is no longer part of the definition because the `$$` on the previous line marked its end.
-      
->>>>>>> 85c69d0f
+
  ** Data Tags
     Neorg supports a number of tags. The general format is:
     @data possible parameters
@@ -267,18 +262,10 @@
       Note, that you can also add in-line comments using the `#`-attached modifier. #E.g. like this#
 
   *** Name
-<<<<<<< HEAD
-      #name foreplay
-      > The foreplay is called that way because it's a preliminary introduction to the document
-      > tells the parser how the rest of the document will play out: fore, play.
-      > Makes sense, right? - Vhyrro
-
-=======
       #name quotes
       > This is a quote.
       > We can talk about anything we like
       
->>>>>>> 85c69d0f
       This quote now has a /name/!
 
   *** List ordering
@@ -373,15 +360,5 @@
       This shows the basic syntax `= <capitalized insertion name> <arguments>` and it also explains
       why {#variables} have to be lowercased.
       
-<<<<<<< HEAD
-  *** Foreplay
-      If you read the quote above, you already heard this before. The /foreplay/ is located at the
-      beginning of your document. It can contain ranged tags ({#data tags} which are not
-      written in their {#carryover} syntax), insertions and an arbitrary number of empty
-      lines. Most importantly is the `document.meta` tag which we skipped over previously. You can
-      find an example of it at the top of this file.
-      
-=======
->>>>>>> 85c69d0f
 #comment
 vim:tw=100:ft=norg:norl: