--- conflicted
+++ resolved
@@ -312,13 +312,6 @@
         for id, node in query:iter_captures(document_root, buf, range.row_start, range.row_end + 1) do
             local capture = query.captures[id]
 
-<<<<<<< HEAD
-            local extract_node_text = neorg.lib.wrap(
-                module.required["core.integrations.treesitter"].get_node_text,
-                node,
-                buf
-            )
-=======
             local capture_node_range = module.required["core.integrations.treesitter"].get_node_range(node)
 
             -- Check whether the node captured node is in bounds.
@@ -333,7 +326,6 @@
                     module.required["core.integrations.treesitter"].get_node_text,
                     node
                 )
->>>>>>> 233e434e
 
                 parsed_link_information[capture] = parsed_link_information[capture]
                     or neorg.lib.match({
