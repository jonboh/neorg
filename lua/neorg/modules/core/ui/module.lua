--- conflicted
+++ resolved
@@ -143,8 +143,7 @@
 
         return buf
     end,
-<<<<<<< HEAD
-=======
+
     --- Creates a new vertical split
     --- @param name string the name of the buffer
     --- @param config table a table of <option> = <value> keypairs signifying buffer-local options for the buffer contained within the split
@@ -314,7 +313,6 @@
 
         return buf
     end,
->>>>>>> 79f91204
 }
 
 module = utils.require(module, "selection_popup")
